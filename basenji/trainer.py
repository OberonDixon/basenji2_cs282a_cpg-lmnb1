# Copyright 2017 Calico LLC
#
# Licensed under the Apache License, Version 2.0 (the "License");
# you may not use this file except in compliance with the License.
# You may obtain a copy of the License at
#
#     https://www.apache.org/licenses/LICENSE-2.0
#
# Unless required by applicable law or agreed to in writing, software
# distributed under the License is distributed on an "AS IS" BASIS,
# WITHOUT WARRANTIES OR CONDITIONS OF ANY KIND, either express or implied.
# See the License for the specific language governing permissions and
# limitations under the License.
# =========================================================================
"""SeqNN trainer"""
import time
from packaging import version
import pdb

import numpy as np
import tensorflow as tf
from tensorflow.python.ops import math_ops
from tensorflow.python.framework import ops
from tensorflow.python.framework import dtypes

from basenji import layers
from basenji import metrics

def parse_loss(loss_label, strategy=None, keras_fit=True, spec_weight=1):
  """Parse loss function from label, strategy, and fitting method."""
  if strategy is not None and not keras_fit:
    if loss_label == 'mse':
      loss_fn = tf.keras.losses.MeanSquaredError(reduction=tf.keras.losses.Reduction.NONE)
    elif loss_label == 'bce':
      loss_fn = tf.keras.losses.BinaryCrossentropy(reduction=tf.keras.losses.Reduction.NONE)
    else:
      loss_fn = tf.keras.losses.Poisson(reduction=tf.keras.losses.Reduction.NONE)
  else:
    if loss_label == 'mse':
      loss_fn = tf.keras.losses.MeanSquaredError()
    elif loss_label == 'mse_udot':
      loss_fn = metrics.MeanSquaredErrorUDot(spec_weight)
    elif loss_label == 'bce':
      loss_fn = tf.keras.losses.BinaryCrossentropy()
    elif loss_label == 'poisson_kl':
      loss_fn = metrics.PoissonKL(spec_weight)
    else:
      loss_fn = tf.keras.losses.Poisson()

  return loss_fn

class Trainer:
  def __init__(self, params, train_data, eval_data, out_dir,
               strategy=None, num_gpu=1, keras_fit=True):
    self.params = params
    self.train_data = train_data
    if type(self.train_data) is not list:
      self.train_data = [self.train_data]
    self.eval_data = eval_data
    if type(self.eval_data) is not list:
      self.eval_data = [self.eval_data]
    self.out_dir = out_dir
    self.strategy = strategy
    self.num_gpu = num_gpu
    self.batch_size = self.train_data[0].batch_size
    self.compiled = False

    # early stopping
    self.patience = self.params.get('patience', 20)

    # compute batches/epoch
    self.train_epoch_batches = [td.batches_per_epoch() for td in self.train_data]
    self.eval_epoch_batches = [ed.batches_per_epoch() for ed in self.eval_data]
    self.train_epochs_min = self.params.get('train_epochs_min', 1)
    self.train_epochs_max = self.params.get('train_epochs_max', 10000)

    # dataset
    self.num_datasets = len(self.train_data)
    self.dataset_indexes = []
    for di in range(self.num_datasets):
      self.dataset_indexes += [di]*self.train_epoch_batches[di]
    self.dataset_indexes = np.array(self.dataset_indexes)

    # loss
    self.spec_weight = self.params.get('spec_weight', 1)
    self.loss = self.params.get('loss','poisson').lower()
    self.loss_fn = parse_loss(self.loss, self.strategy, keras_fit, self.spec_weight)

    # optimizer
    self.make_optimizer()

  def compile(self, seqnn_model):
    for model in seqnn_model.models:
      if self.loss == 'bce':
        model_metrics = [metrics.SeqAUC(curve='ROC'), metrics.SeqAUC(curve='PR')]
      else:
        num_targets = model.output_shape[-1]
        model_metrics = [metrics.PearsonR(num_targets), metrics.R2(num_targets)]
      
      model.compile(loss=self.loss_fn,
                    optimizer=self.optimizer,
                    metrics=model_metrics)
    self.compiled = True

  def fit_keras(self, seqnn_model):
    if not self.compiled:
      self.compile(seqnn_model)

    if self.loss == 'bce':
      early_stop = EarlyStoppingMin(monitor='val_loss', mode='min', verbose=1,
                       patience=self.patience, min_epoch=self.train_epochs_min)
      save_best = tf.keras.callbacks.ModelCheckpoint('%s/model_best.h5'%self.out_dir,
                                                     save_best_only=True, mode='min',
                                                     monitor='val_loss', verbose=1)
    else:
      early_stop = EarlyStoppingMin(monitor='val_pearsonr', mode='max', verbose=1,
                       patience=self.patience, min_epoch=self.train_epochs_min)
      save_best = tf.keras.callbacks.ModelCheckpoint('%s/model_best.h5'%self.out_dir,
                                                     save_best_only=True, mode='max',
                                                     monitor='val_pearsonr', verbose=1)

    callbacks = [
      early_stop,
      tf.keras.callbacks.TensorBoard(self.out_dir),
      tf.keras.callbacks.ModelCheckpoint('%s/model_check.h5'%self.out_dir),
      save_best]

    seqnn_model.model.fit(
      self.train_data[0].dataset,
      epochs=self.train_epochs_max,
      steps_per_epoch=self.train_epoch_batches[0],
      callbacks=callbacks,
      validation_data=self.eval_data[0].dataset,
      validation_steps=self.eval_epoch_batches[0])


  def fit2(self, seqnn_model):
    if not self.compiled:
      self.compile(seqnn_model)

    assert(len(seqnn_model.models) >= self.num_datasets)

    ################################################################
    # prep

    # metrics
    train_loss, train_r, train_r2 = [], [], []
    valid_loss, valid_r, valid_r2 = [], [], []
    for di in range(self.num_datasets):
      num_targets = seqnn_model.models[di].output_shape[-1]
      train_loss.append(tf.keras.metrics.Mean(name='train%d_loss'%di))
      train_r.append(metrics.PearsonR(num_targets, name='train%d_r'%di))
      train_r2.append(metrics.R2(num_targets, name='train%d_r2'%di))
      valid_loss.append(tf.keras.metrics.Mean(name='valid%d_loss'%di))
      valid_r.append(metrics.PearsonR(num_targets, name='valid%d_r'%di))
      valid_r2.append(metrics.R2(num_targets, name='valid%d_r2'%di))

    if self.strategy is None:
      # generate decorated train steps
      @tf.function
      def train_step0(x, y):
        with tf.GradientTape() as tape:
          pred = seqnn_model.models[0](x, training=True)
          loss = self.loss_fn(y, pred) + sum(seqnn_model.models[0].losses)
        train_loss[0](loss)
        train_r[0](y, pred)
        train_r2[0](y, pred)
        gradients = tape.gradient(loss, seqnn_model.models[0].trainable_variables)
        self.optimizer.apply_gradients(zip(gradients, seqnn_model.models[0].trainable_variables))

      @tf.function
      def eval_step0(x, y):
        pred = seqnn_model.models[0](x, training=False)
        loss = self.loss_fn(y, pred) + sum(seqnn_model.models[0].losses)
        valid_loss[0](loss)
        valid_r[0](y, pred)
        valid_r2[0](y, pred)

      if self.num_datasets > 1:
        @tf.function
        def train_step1(x, y):
          with tf.GradientTape() as tape:
            pred = seqnn_model.models[1](x, training=True)
            loss = self.loss_fn(y, pred) + sum(seqnn_model.models[1].losses)
          train_loss[1](loss)
          train_r[1](y, pred)
          train_r2[1](y, pred)
          gradients = tape.gradient(loss, seqnn_model.models[1].trainable_variables)
          self.optimizer.apply_gradients(zip(gradients, seqnn_model.models[1].trainable_variables))

        @tf.function
        def eval_step1(x, y):
          pred = seqnn_model.models[1](x, training=False)
          loss = self.loss_fn(y, pred) + sum(seqnn_model.models[1].losses)
          valid_loss[1](loss)
          valid_r[1](y, pred)
          valid_r2[1](y, pred)
    else:
      def train_step0(x, y):
        with tf.GradientTape() as tape:
          pred = seqnn_model.models[0](x, training=True)
          loss_batch_len = self.loss_fn(y, pred)
          loss_batch = tf.reduce_mean(loss_batch_len, axis=-1)
          loss = tf.reduce_sum(loss_batch) / self.batch_size
          loss += sum(seqnn_model.models[0].losses) / self.num_gpu
        train_r[0](y, pred)
        train_r2[0](y, pred)
        gradients = tape.gradient(loss, seqnn_model.models[0].trainable_variables)
        self.optimizer.apply_gradients(zip(gradients, seqnn_model.models[0].trainable_variables))
        return loss

      @tf.function
      def train_step0_distr(xd, yd):
        replica_losses = self.strategy.run(train_step0, args=(xd, yd))
        loss = self.strategy.reduce(tf.distribute.ReduceOp.SUM,
                                    replica_losses, axis=None)
        train_loss[0](loss)

      def eval_step0(x, y):
        pred = seqnn_model.models[0](x, training=False)
        loss = self.loss_fn(y, pred) + sum(seqnn_model.models[0].losses)
        valid_loss[0](loss)
        valid_r[0](y, pred)
        valid_r2[0](y, pred)

      @tf.function
      def eval_step0_distr(xd, yd):
        return self.strategy.run(eval_step0, args=(xd, yd))

      if self.num_datasets > 1:
        def train_step1(x, y):
          with tf.GradientTape() as tape:
            pred = seqnn_model.models[1](x, training=True)
            loss_batch_len = self.loss_fn(y, pred)
            loss_batch = tf.reduce_mean(loss_batch_len, axis=-1)
            loss = tf.reduce_sum(loss_batch) / self.batch_size
            loss += sum(seqnn_model.models[1].losses) / self.num_gpu
          train_loss[1](loss)
          train_r[1](y, pred)
          train_r2[1](y, pred)
          gradients = tape.gradient(loss, seqnn_model.models[1].trainable_variables)
          self.optimizer.apply_gradients(zip(gradients, seqnn_model.models[1].trainable_variables))
          return loss

        @tf.function
        def train_step1_distr(xd, yd):
          replica_losses = self.strategy.run(train_step1, args=(xd, yd))
          loss = self.strategy.reduce(tf.distribute.ReduceOp.SUM,
                                      replica_losses, axis=None)
          train_loss[1](loss)

        def eval_step1(x, y):
          pred = seqnn_model.models[1](x, training=False)
          loss = self.loss_fn(y, pred) + sum(seqnn_model.models[1].losses)
          valid_loss[1](loss)
          valid_r[1](y, pred)
          valid_r2[1](y, pred)

        @tf.function
        def eval_step1_distr(xd, yd):
          return self.strategy.run(eval_step1, args=(xd, yd))

    # checkpoint manager
    managers = []
    for di in range(self.num_datasets):
      ckpt = tf.train.Checkpoint(model=seqnn_model.models[di], optimizer=self.optimizer)
      ckpt_dir = '%s/model%d' % (self.out_dir, di)
      manager = tf.train.CheckpointManager(ckpt, ckpt_dir, max_to_keep=1)
      if manager.latest_checkpoint:
        ckpt.restore(manager.latest_checkpoint)
        ckpt_end = 5+manager.latest_checkpoint.find('ckpt-')
        epoch_start = int(manager.latest_checkpoint[ckpt_end:])
        if self.strategy is None:
          opt_iters = self.optimizer.iterations
        else:
          opt_iters = self.optimizer.iterations.values[0]
        print('Checkpoint restored at epoch %d, optimizer iteration %d.' % \
            (epoch_start, opt_iters))
      else:
        print('No checkpoints found.')
        epoch_start = 0
      managers.append(manager)

    # improvement variables
    valid_best = [-np.inf]*self.num_datasets
    unimproved = [0]*self.num_datasets

    ################################################################
    # training loop

    for ei in range(epoch_start, self.train_epochs_max):
      if ei >= self.train_epochs_min and np.min(unimproved) > self.patience:
        break
      else:
        # shuffle datasets
        np.random.shuffle(self.dataset_indexes)

        # get iterators
        train_data_iters = [iter(td.dataset) for td in self.train_data]

        # train
        t0 = time.time()
        for di in self.dataset_indexes:
          x, y = safe_next(train_data_iters[di])
          if self.strategy is None:
            if di == 0:
              train_step0(x, y)
            else:
              train_step1(x, y)
          else:
            if di == 0:
              train_step0_distr(x, y)
            else:
              train_step1_distr(x, y)

        print('Epoch %d - %ds' % (ei, (time.time()-t0)))
        for di in range(self.num_datasets):
          print('  Data %d' % di, end='')
          model = seqnn_model.models[di]          

          # print training accuracy
          print(' - train_loss: %.4f' % train_loss[di].result().numpy(), end='')
          print(' - train_r: %.4f' %  train_r[di].result().numpy(), end='')
          print(' - train_r: %.4f' %  train_r2[di].result().numpy(), end='')

          # evaluate
          for x, y in self.eval_data[di].dataset:
            if self.strategy is None:
              if di == 0:
                eval_step0(x, y)
              else:
                eval_step1(x, y)
            else:
              if di == 0:
                eval_step0_distr(x, y)
              else:
                eval_step1_distr(x, y)

          # print validation accuracy
          print(' - valid_loss: %.4f' % valid_loss[di].result().numpy(), end='')
          print(' - valid_r: %.4f' % valid_r[di].result().numpy(), end='')
          print(' - valid_r2: %.4f' % valid_r2[di].result().numpy(), end='')
          early_stop_stat = valid_r[di].result().numpy()

          # checkpoint
          managers[di].save()
          model.save('%s/model%d_check.h5' % (self.out_dir, di),
                     include_optimizer=False)

          # check best
          if early_stop_stat > valid_best[di]:
            print(' - best!', end='')
            unimproved[di] = 0
            valid_best[di] = early_stop_stat
            model.save('%s/model%d_best.h5' % (self.out_dir, di),
                       include_optimizer=False)
          else:
            unimproved[di] += 1
          print('', flush=True)

          # reset metrics
          train_loss[di].reset_states()
          train_r[di].reset_states()
          train_r2[di].reset_states()
          valid_loss[di].reset_states()
          valid_r[di].reset_states()
          valid_r2[di].reset_states()

        
  def fit_tape(self, seqnn_model):
    if not self.compiled:
      self.compile(seqnn_model)
    model = seqnn_model.model
    
    # metrics
    num_targets = model.output_shape[-1]
    train_loss = tf.keras.metrics.Mean(name='train_loss')
    train_r = metrics.PearsonR(num_targets, name='train_r')
    train_r2 = metrics.R2(num_targets, name='train_r2')
    valid_loss = tf.keras.metrics.Mean(name='valid_loss')
    valid_r = metrics.PearsonR(num_targets, name='valid_r')
    valid_r2 = metrics.R2(num_targets, name='valid_r2')
    
    if self.strategy is None:
      @tf.function
      def train_step(x, y):
        with tf.GradientTape() as tape:
          pred = model(x, training=True)
          loss = self.loss_fn(y, pred) + sum(model.losses)
        train_loss(loss)
        train_r(y, pred)
        train_r2(y, pred)
        gradients = tape.gradient(loss, model.trainable_variables)
        self.optimizer.apply_gradients(zip(gradients, model.trainable_variables))

      @tf.function
      def eval_step(x, y):
        pred = model(x, training=False)
        loss = self.loss_fn(y, pred) + sum(model.losses)
        valid_loss(loss)
        valid_r(y, pred)
        valid_r2(y, pred)

    else:
      def train_step(x, y):
        with tf.GradientTape() as tape:
          pred = model(x, training=True)
          loss_batch_len = self.loss_fn(y, pred)
          loss_batch = tf.reduce_mean(loss_batch_len, axis=-1)
          loss = tf.reduce_sum(loss_batch) / self.batch_size
          loss += sum(model.losses) / self.num_gpu
        train_r(y, pred)
        train_r2(y, pred)
        gradients = tape.gradient(loss, model.trainable_variables)
        self.optimizer.apply_gradients(zip(gradients, model.trainable_variables))
        return loss

      @tf.function
      def train_step_distr(xd, yd):
        replica_losses = self.strategy.run(train_step, args=(xd, yd))
        loss = self.strategy.reduce(tf.distribute.ReduceOp.SUM,
                                    replica_losses, axis=None)
        train_loss(loss)


      def eval_step(x, y):
        pred = model(x, training=False)
        loss = self.loss_fn(y, pred) + sum(model.losses)
        valid_loss(loss)
        valid_r(y, pred)
        valid_r2(y, pred)

      @tf.function
      def eval_step_distr(xd, yd):
        return self.strategy.run(eval_step, args=(xd, yd))

    # checkpoint manager
    ckpt = tf.train.Checkpoint(model=seqnn_model.model, optimizer=self.optimizer)
    manager = tf.train.CheckpointManager(ckpt, self.out_dir, max_to_keep=1)
    if manager.latest_checkpoint:
      ckpt.restore(manager.latest_checkpoint)
      ckpt_end = 5+manager.latest_checkpoint.find('ckpt-')
      epoch_start = int(manager.latest_checkpoint[ckpt_end:])
      if self.strategy is None:
        opt_iters = self.optimizer.iterations
      else:
        opt_iters = self.optimizer.iterations.values[0]
      print('Checkpoint restored at epoch %d, optimizer iteration %d.' % \
          (epoch_start, opt_iters))
    else:
      print('No checkpoints found.')
      epoch_start = 0

    # improvement variables
    valid_best = -np.inf
    unimproved = 0

    # training loop
    for ei in range(epoch_start, self.train_epochs_max):
      if ei >= self.train_epochs_min and unimproved > self.patience:
        break
      else:
        # train
        t0 = time.time()
        train_iter = iter(self.train_data[0].dataset)
        for si in range(self.train_epoch_batches[0]):
          x, y = safe_next(train_iter)
          if self.strategy is not None:
            train_step_distr(x, y)
          else:
            train_step(x, y)

        # evaluate
        for x, y in self.eval_data[0].dataset:
          if self.strategy is not None:
            eval_step_distr(x, y)
          else:
            eval_step(x, y)

        # print training accuracy
        train_loss_epoch = train_loss.result().numpy()
        train_r_epoch = train_r.result().numpy()
        train_r2_epoch = train_r2.result().numpy()
        print('Epoch %d - %ds - train_loss: %.4f - train_r: %.4f - train_r2: %.4f' % \
          (ei, (time.time()-t0), train_loss_epoch, train_r_epoch, train_r2_epoch), end='')

        # print validation accuracy
        valid_loss_epoch = valid_loss.result().numpy()
        valid_r_epoch = valid_r.result().numpy()
        valid_r2_epoch = valid_r2.result().numpy()
        print(' - valid_loss: %.4f - valid_r: %.4f - valid_r2: %.4f' % \
          (valid_loss_epoch, valid_r_epoch, valid_r2_epoch), end='')

        # checkpoint
        manager.save()
        seqnn_model.save('%s/model_check.h5'%self.out_dir)

        # check best
        valid_best_epoch = valid_r_epoch + valid_r2_epoch/4
        if valid_best_epoch > valid_best:
          print(' - best!', end='')
          unimproved = 0
          valid_best = valid_best_epoch
          seqnn_model.save('%s/model_best.h5'%self.out_dir)
        else:
          unimproved += 1
        print('', flush=True)

        # reset metrics
        train_loss.reset_states()
        train_r.reset_states()
        train_r2.reset_states()
        valid_loss.reset_states()
        valid_r.reset_states()
        valid_r2.reset_states()


  def make_optimizer(self):
    cyclical1 = True
    for lrs_param in ['initial_learning_rate', 'maximal_learning_rate', 'final_learning_rate', 'train_epochs_cycle1']:
      cyclical1 = cyclical1 & (lrs_param in self.params)
    if cyclical1:
      step_size = self.params['train_epochs_cycle1'] * sum(self.train_epoch_batches)
      initial_learning_rate = self.params.get('initial_learning_rate')
      lr_schedule = Cyclical1LearningRate(
        initial_learning_rate=self.params['initial_learning_rate'],
        maximal_learning_rate=self.params['maximal_learning_rate'],
        final_learning_rate=self.params['final_learning_rate'],
        step_size=step_size)
    else:
      # schedule (currently OFF)
      initial_learning_rate = self.params.get('learning_rate', 0.01)
      if False:
        lr_schedule = keras.optimizers.schedules.ExponentialDecay(
          initial_learning_rate,
          decay_steps=self.params.get('decay_steps', 100000),
          decay_rate=self.params.get('decay_rate', 0.96),
          staircase=True)
      else:
        lr_schedule = initial_learning_rate

    if 'warmup_steps' in self.params:
      lr_schedule = WarmUp(
        initial_learning_rate=initial_learning_rate,
        warmup_steps=self.params['warmup_steps'],
        decay_schedule=lr_schedule)

    if version.parse(tf.__version__) < version.parse('2.2'):
      clip_norm_default = 1000000
    else:
      clip_norm_default = None
<<<<<<< HEAD
=======

    global_clipnorm = self.params.get('global_clipnorm', clip_norm_default)
    if 'clip_norm' in self.params:
      clip_norm = self.params['clip_norm']
    elif 'clipnorm' in self.params:
      clip_norm = self.params['clipnorm']
    else:
      clip_norm = clip_norm_default
>>>>>>> a43f47e7

    global_clipnorm = self.params.get('global_clipnorm', clip_norm_default)
    if 'clip_norm' in self.params:
      clip_norm = self.params['clip_norm']
    elif 'clipnorm' in self.params:
      clip_norm = self.params['clipnorm']
    else:
      clip_norm = clip_norm_default
  
    # optimizer
    optimizer_type = self.params.get('optimizer', 'sgd').lower()
    if optimizer_type == 'adam':
      self.optimizer = tf.keras.optimizers.Adam(
          learning_rate=lr_schedule,
          beta_1=self.params.get('adam_beta1',0.9),
          beta_2=self.params.get('adam_beta2',0.999),
          clipnorm=clip_norm,
          global_clipnorm=global_clipnorm,
          amsgrad=False) # reduces performance in my experience
<<<<<<< HEAD
=======

    elif optimizer_type in ['sgd', 'momentum']:
      self.optimizer = tf.keras.optimizers.SGD(
          learning_rate=lr_schedule,
          momentum=self.params.get('momentum', 0.99),
          clipnorm=clip_norm,
          global_clipnorm=global_clipnorm)

    else:
      print('Cannot recognize optimization algorithm %s' % optimizer_type)
      exit(1)


# This could be merged with the trainer class above without much compromise.
class RnaTrainer:
  def __init__(self, params, train_data, eval_data, out_dir,
               strategy=None, num_gpu=1, keras_fit=True):
    self.params = params
    self.train_data = train_data
    if type(self.train_data) is not list:
      self.train_data = [self.train_data]
    self.eval_data = eval_data
    if type(self.eval_data) is not list:
      self.eval_data = [self.eval_data]
    self.out_dir = out_dir
    self.batch_size = self.train_data[0].batch_size
    self.compiled = False

    # early stopping
    self.patience = self.params.get('patience', 20)

    # compute batches/epoch
    self.train_epoch_batches = self.train_data[0].batches_per_epoch()
    self.eval_epoch_batches = self.eval_data[0].batches_per_epoch()
    self.train_epochs_min = self.params.get('train_epochs_min', 1)
    self.train_epochs_max = self.params.get('train_epochs_max', 10000)

    # loss
    self.loss_fn = tf.keras.losses.MeanSquaredError()

    # optimizer
    self.make_optimizer()

  def compile(self, seqnn_model):
    model = seqnn_model.model
    num_targets = model.output_shape[-1]

    model_metrics = [metrics.PearsonR(num_targets), metrics.R2(num_targets)]
    
    model.compile(loss=self.loss_fn,
                  optimizer=self.optimizer,
                  metrics=model_metrics)
    self.compiled = True

  def fit(self, seqnn_model):
    if not self.compiled:
      self.compile(seqnn_model)

    early_stop = EarlyStoppingMin(monitor='val_pearsonr', mode='max', verbose=1,
                     patience=self.patience, min_epoch=self.train_epochs_min)
    save_best = tf.keras.callbacks.ModelCheckpoint('%s/model_best.h5'%self.out_dir,
                                                   save_best_only=True, mode='max',
                                                   monitor='val_pearsonr', verbose=1)
    history = tf.keras.callbacks.CSVLogger('%s/train.out'%self.out_dir, separator="\t", append=False)


    callbacks = [tf.keras.callbacks.ModelCheckpoint('%s/model_check.h5'%self.out_dir),
                 early_stop, save_best, history]

    seqnn_model.model.fit(
      self.train_data[0].dataset,
      epochs=self.train_epochs_max,
      steps_per_epoch=self.train_epoch_batches,
      callbacks=callbacks,
      validation_data=self.eval_data[0].dataset,
      validation_steps=self.eval_epoch_batches)

  def make_optimizer(self):
    # schedule (currently OFF)
    lr_schedule = self.params.get('learning_rate', 0.01)

    cyclical1 = True
    for lrs_param in ['initial_learning_rate', 'maximal_learning_rate', 'final_learning_rate', 'train_epochs_cycle1']:
      cyclical1 = cyclical1 & (lrs_param in self.params)
    if cyclical1:
      step_size = self.params['train_epochs_cycle1'] * self.train_epoch_batches
      lr_schedule = Cyclical1LearningRate(
        initial_learning_rate=self.params['initial_learning_rate'],
        maximal_learning_rate=self.params['maximal_learning_rate'],
        final_learning_rate=self.params['final_learning_rate'],
        step_size=step_size)

    clip_norm = self.params.get('clip_norm', None)

    # optimizer
    optimizer_type = self.params.get('optimizer', 'sgd').lower()
    if optimizer_type == 'adam':
      self.optimizer = tf.keras.optimizers.Adam(
          learning_rate=lr_schedule,
          beta_1=self.params.get('adam_beta1',0.9),
          beta_2=self.params.get('adam_beta2',0.999),
          global_clipnorm=clip_norm)
>>>>>>> a43f47e7

    elif optimizer_type in ['sgd', 'momentum']:
      self.optimizer = tf.keras.optimizers.SGD(
          learning_rate=lr_schedule,
          momentum=self.params.get('momentum', 0.99),
<<<<<<< HEAD
          clipnorm=clip_norm,
          global_clipnorm=global_clipnorm)
=======
          global_clipnorm=clip_norm)
>>>>>>> a43f47e7

    else:
      print('Cannot recognize optimization algorithm %s' % optimizer_type)
      exit(1)


<<<<<<< HEAD
# This could be merged with the trainer class above without much compromise.
class RnaTrainer:
  def __init__(self, params, train_data, eval_data, out_dir,
               strategy=None, num_gpu=1, keras_fit=True):
    self.params = params
    self.train_data = train_data
    if type(self.train_data) is not list:
      self.train_data = [self.train_data]
    self.eval_data = eval_data
    if type(self.eval_data) is not list:
      self.eval_data = [self.eval_data]
    self.out_dir = out_dir
    self.batch_size = self.train_data[0].batch_size
    self.compiled = False

    # early stopping
    self.patience = self.params.get('patience', 20)

    # compute batches/epoch
    self.train_epoch_batches = self.train_data[0].batches_per_epoch()
    self.eval_epoch_batches = self.eval_data[0].batches_per_epoch()
    self.train_epochs_min = self.params.get('train_epochs_min', 1)
    self.train_epochs_max = self.params.get('train_epochs_max', 10000)

    # loss
    self.loss_fn = tf.keras.losses.MeanSquaredError()

    # optimizer
    self.make_optimizer()

  def compile(self, seqnn_model):
    model = seqnn_model.model
    num_targets = model.output_shape[-1]

    model_metrics = [metrics.PearsonR(num_targets), metrics.R2(num_targets)]
    
    model.compile(loss=self.loss_fn,
                  optimizer=self.optimizer,
                  metrics=model_metrics)
    self.compiled = True

  def fit(self, seqnn_model):
    if not self.compiled:
      self.compile(seqnn_model)

    early_stop = EarlyStoppingMin(monitor='val_pearsonr', mode='max', verbose=1,
                     patience=self.patience, min_epoch=self.train_epochs_min)
    save_best = tf.keras.callbacks.ModelCheckpoint('%s/model_best.h5'%self.out_dir,
                                                   save_best_only=True, mode='max',
                                                   monitor='val_pearsonr', verbose=1)
    history = tf.keras.callbacks.CSVLogger('%s/train.out'%self.out_dir, separator="\t", append=False)


    callbacks = [tf.keras.callbacks.ModelCheckpoint('%s/model_check.h5'%self.out_dir),
                 early_stop, save_best, history]

    seqnn_model.model.fit(
      self.train_data[0].dataset,
      epochs=self.train_epochs_max,
      steps_per_epoch=self.train_epoch_batches,
      callbacks=callbacks,
      validation_data=self.eval_data[0].dataset,
      validation_steps=self.eval_epoch_batches)

  def make_optimizer(self):
    # schedule (currently OFF)
    lr_schedule = self.params.get('learning_rate', 0.01)

    cyclical1 = True
    for lrs_param in ['initial_learning_rate', 'maximal_learning_rate', 'final_learning_rate', 'train_epochs_cycle1']:
      cyclical1 = cyclical1 & (lrs_param in self.params)
    if cyclical1:
      step_size = self.params['train_epochs_cycle1'] * self.train_epoch_batches
      lr_schedule = Cyclical1LearningRate(
        initial_learning_rate=self.params['initial_learning_rate'],
        maximal_learning_rate=self.params['maximal_learning_rate'],
        final_learning_rate=self.params['final_learning_rate'],
        step_size=step_size)

    clip_norm = self.params.get('clip_norm', None)

    # optimizer
    optimizer_type = self.params.get('optimizer', 'sgd').lower()
    if optimizer_type == 'adam':
      self.optimizer = tf.keras.optimizers.Adam(
          learning_rate=lr_schedule,
          beta_1=self.params.get('adam_beta1',0.9),
          beta_2=self.params.get('adam_beta2',0.999),
          global_clipnorm=clip_norm)

    elif optimizer_type in ['sgd', 'momentum']:
      self.optimizer = tf.keras.optimizers.SGD(
          learning_rate=lr_schedule,
          momentum=self.params.get('momentum', 0.99),
          global_clipnorm=clip_norm)

    else:
      print('Cannot recognize optimization algorithm %s' % optimizer_type)
      exit(1)


=======
>>>>>>> a43f47e7
class EarlyStoppingMin(tf.keras.callbacks.EarlyStopping):
  """Stop training when a monitored quantity has stopped improving.
  Arguments:
      min_epoch: Minimum number of epochs before considering stopping.
      
  """
  def __init__(self, min_epoch=0, **kwargs):
    super(EarlyStoppingMin, self).__init__(**kwargs)
    self.min_epoch = min_epoch

  def on_epoch_end(self, epoch, logs=None):
    current = self.get_monitor_value(logs)
    if current is None:
      return
    if self.monitor_op(current - self.min_delta, self.best):
      self.best = current
      self.wait = 0
      if self.restore_best_weights:
        self.best_weights = self.model.get_weights()
    else:
      self.wait += 1
      if epoch >= self.min_epoch and self.wait >= self.patience:
        self.stopped_epoch = epoch
        self.model.stop_training = True
        if self.restore_best_weights:
          if self.verbose > 0:
            print('Restoring model weights from the end of the best epoch.')
          self.model.set_weights(self.best_weights)


class Cyclical1LearningRate(tf.keras.optimizers.schedules.LearningRateSchedule):
  """A LearningRateSchedule that uses cyclical schedule.
  https://yashuseth.blog/2018/11/26/hyper-parameter-tuning-best-practices-learning-rate-batch-size-momentum-weight-decay/
  """

  def __init__(
    self,
    initial_learning_rate,
    maximal_learning_rate,
    final_learning_rate,
    step_size,
    name: str = "Cyclical1LearningRate",
  ):
    super().__init__()
    self.initial_learning_rate = initial_learning_rate
    self.maximal_learning_rate = maximal_learning_rate
    self.final_learning_rate = final_learning_rate
    self.step_size = step_size
    self.name = name

  def __call__(self, step):
    with tf.name_scope(self.name or "Cyclical1LearningRate"):
      initial_learning_rate = tf.convert_to_tensor(self.initial_learning_rate,
        name="initial_learning_rate")
      dtype = initial_learning_rate.dtype
      maximal_learning_rate = tf.cast(self.maximal_learning_rate, dtype)
      final_learning_rate = tf.cast(self.final_learning_rate, dtype)
      
      step_size = tf.cast(self.step_size, dtype)
      cycle = tf.floor(1 + step / (2 * step_size))
      x = tf.abs(step / step_size - 2 * cycle + 1)
      
      lr = tf.where(step > 2*step_size,
                    final_learning_rate,
                    initial_learning_rate + (
                      maximal_learning_rate - initial_learning_rate
                      ) * tf.maximum(tf.cast(0, dtype), (1 - x)))
      return lr

  def get_config(self):
      return {
          "initial_learning_rate": self.initial_learning_rate,
          "maximal_learning_rate": self.maximal_learning_rate,
          "final_learning_rate": self.final_learning_rate,
          "step_size": self.step_size,
      }

class WarmUp(tf.keras.optimizers.schedules.LearningRateSchedule):
  """
  Applies a warmup schedule on a given learning rate decay schedule.
  (h/t HuggingFace.)

  Args:
      initial_learning_rate (:obj:`float`):
          The initial learning rate for the schedule after the warmup (so this will be the learning rate at the end
          of the warmup).
      decay_schedule (:obj:`Callable`):
          The learning rate or schedule function to apply after the warmup for the rest of training.
      warmup_steps (:obj:`int`):
          The number of steps for the warmup part of training.
      power (:obj:`float`, `optional`, defaults to 1):
          The power to use for the polynomial warmup (defaults is a linear warmup).
      name (:obj:`str`, `optional`):
          Optional name prefix for the returned tensors during the schedule.
  """

  def __init__(
    self,
    initial_learning_rate: float,
    warmup_steps: int,
    decay_schedule: None,
    power: float = 1.0,
    name: str = None,
  ):
    super().__init__()
    self.initial_learning_rate = initial_learning_rate
    self.warmup_steps = warmup_steps
    self.power = power
    self.decay_schedule = decay_schedule
    self.name = name

  def __call__(self, step):
    with tf.name_scope(self.name or "WarmUp") as name:
      # Implements polynomial warmup. i.e., if global_step < warmup_steps, the
      # learning rate will be `global_step/num_warmup_steps * init_lr`.
      global_step_float = tf.cast(step, tf.float32)
      warmup_steps_float = tf.cast(self.warmup_steps, tf.float32)
      warmup_percent_done = global_step_float / warmup_steps_float
      warmup_learning_rate = self.initial_learning_rate * tf.math.pow(warmup_percent_done, self.power)
      if callable(self.decay_schedule):
        warmed_learning_rate = self.decay_schedule(step - self.warmup_steps)
      else:
        warmed_learning_rate = self.decay_schedule
      return tf.cond(
        global_step_float < warmup_steps_float,
        lambda: warmup_learning_rate,
        lambda: warmed_learning_rate,
        name=name,
      )

  def get_config(self):
    return {
      "initial_learning_rate": self.initial_learning_rate,
      "decay_schedule": self.decay_schedule,
      "warmup_steps": self.warmup_steps,
      "power": self.power,
      "name": self.name,
    }

def safe_next(data_iter, retry=5, sleep=10):
  attempts = 0
  d = None
  while d is None and attempts < retry:
    try:
      d = next(data_iter)
    except tf.python.framework.errors_impl.AbortedError:
      print('AbortedError, which has previously indicated NFS daemon restart.', file=sys.stderr)
      time.sleep(sleep)
    attempts += 1

  if d is None:
      # let it crash
      d = next(data_iter)

  return d<|MERGE_RESOLUTION|>--- conflicted
+++ resolved
@@ -549,17 +549,6 @@
       clip_norm_default = 1000000
     else:
       clip_norm_default = None
-<<<<<<< HEAD
-=======
-
-    global_clipnorm = self.params.get('global_clipnorm', clip_norm_default)
-    if 'clip_norm' in self.params:
-      clip_norm = self.params['clip_norm']
-    elif 'clipnorm' in self.params:
-      clip_norm = self.params['clipnorm']
-    else:
-      clip_norm = clip_norm_default
->>>>>>> a43f47e7
 
     global_clipnorm = self.params.get('global_clipnorm', clip_norm_default)
     if 'clip_norm' in self.params:
@@ -579,8 +568,6 @@
           clipnorm=clip_norm,
           global_clipnorm=global_clipnorm,
           amsgrad=False) # reduces performance in my experience
-<<<<<<< HEAD
-=======
 
     elif optimizer_type in ['sgd', 'momentum']:
       self.optimizer = tf.keras.optimizers.SGD(
@@ -594,217 +581,6 @@
       exit(1)
 
 
-# This could be merged with the trainer class above without much compromise.
-class RnaTrainer:
-  def __init__(self, params, train_data, eval_data, out_dir,
-               strategy=None, num_gpu=1, keras_fit=True):
-    self.params = params
-    self.train_data = train_data
-    if type(self.train_data) is not list:
-      self.train_data = [self.train_data]
-    self.eval_data = eval_data
-    if type(self.eval_data) is not list:
-      self.eval_data = [self.eval_data]
-    self.out_dir = out_dir
-    self.batch_size = self.train_data[0].batch_size
-    self.compiled = False
-
-    # early stopping
-    self.patience = self.params.get('patience', 20)
-
-    # compute batches/epoch
-    self.train_epoch_batches = self.train_data[0].batches_per_epoch()
-    self.eval_epoch_batches = self.eval_data[0].batches_per_epoch()
-    self.train_epochs_min = self.params.get('train_epochs_min', 1)
-    self.train_epochs_max = self.params.get('train_epochs_max', 10000)
-
-    # loss
-    self.loss_fn = tf.keras.losses.MeanSquaredError()
-
-    # optimizer
-    self.make_optimizer()
-
-  def compile(self, seqnn_model):
-    model = seqnn_model.model
-    num_targets = model.output_shape[-1]
-
-    model_metrics = [metrics.PearsonR(num_targets), metrics.R2(num_targets)]
-    
-    model.compile(loss=self.loss_fn,
-                  optimizer=self.optimizer,
-                  metrics=model_metrics)
-    self.compiled = True
-
-  def fit(self, seqnn_model):
-    if not self.compiled:
-      self.compile(seqnn_model)
-
-    early_stop = EarlyStoppingMin(monitor='val_pearsonr', mode='max', verbose=1,
-                     patience=self.patience, min_epoch=self.train_epochs_min)
-    save_best = tf.keras.callbacks.ModelCheckpoint('%s/model_best.h5'%self.out_dir,
-                                                   save_best_only=True, mode='max',
-                                                   monitor='val_pearsonr', verbose=1)
-    history = tf.keras.callbacks.CSVLogger('%s/train.out'%self.out_dir, separator="\t", append=False)
-
-
-    callbacks = [tf.keras.callbacks.ModelCheckpoint('%s/model_check.h5'%self.out_dir),
-                 early_stop, save_best, history]
-
-    seqnn_model.model.fit(
-      self.train_data[0].dataset,
-      epochs=self.train_epochs_max,
-      steps_per_epoch=self.train_epoch_batches,
-      callbacks=callbacks,
-      validation_data=self.eval_data[0].dataset,
-      validation_steps=self.eval_epoch_batches)
-
-  def make_optimizer(self):
-    # schedule (currently OFF)
-    lr_schedule = self.params.get('learning_rate', 0.01)
-
-    cyclical1 = True
-    for lrs_param in ['initial_learning_rate', 'maximal_learning_rate', 'final_learning_rate', 'train_epochs_cycle1']:
-      cyclical1 = cyclical1 & (lrs_param in self.params)
-    if cyclical1:
-      step_size = self.params['train_epochs_cycle1'] * self.train_epoch_batches
-      lr_schedule = Cyclical1LearningRate(
-        initial_learning_rate=self.params['initial_learning_rate'],
-        maximal_learning_rate=self.params['maximal_learning_rate'],
-        final_learning_rate=self.params['final_learning_rate'],
-        step_size=step_size)
-
-    clip_norm = self.params.get('clip_norm', None)
-
-    # optimizer
-    optimizer_type = self.params.get('optimizer', 'sgd').lower()
-    if optimizer_type == 'adam':
-      self.optimizer = tf.keras.optimizers.Adam(
-          learning_rate=lr_schedule,
-          beta_1=self.params.get('adam_beta1',0.9),
-          beta_2=self.params.get('adam_beta2',0.999),
-          global_clipnorm=clip_norm)
->>>>>>> a43f47e7
-
-    elif optimizer_type in ['sgd', 'momentum']:
-      self.optimizer = tf.keras.optimizers.SGD(
-          learning_rate=lr_schedule,
-          momentum=self.params.get('momentum', 0.99),
-<<<<<<< HEAD
-          clipnorm=clip_norm,
-          global_clipnorm=global_clipnorm)
-=======
-          global_clipnorm=clip_norm)
->>>>>>> a43f47e7
-
-    else:
-      print('Cannot recognize optimization algorithm %s' % optimizer_type)
-      exit(1)
-
-
-<<<<<<< HEAD
-# This could be merged with the trainer class above without much compromise.
-class RnaTrainer:
-  def __init__(self, params, train_data, eval_data, out_dir,
-               strategy=None, num_gpu=1, keras_fit=True):
-    self.params = params
-    self.train_data = train_data
-    if type(self.train_data) is not list:
-      self.train_data = [self.train_data]
-    self.eval_data = eval_data
-    if type(self.eval_data) is not list:
-      self.eval_data = [self.eval_data]
-    self.out_dir = out_dir
-    self.batch_size = self.train_data[0].batch_size
-    self.compiled = False
-
-    # early stopping
-    self.patience = self.params.get('patience', 20)
-
-    # compute batches/epoch
-    self.train_epoch_batches = self.train_data[0].batches_per_epoch()
-    self.eval_epoch_batches = self.eval_data[0].batches_per_epoch()
-    self.train_epochs_min = self.params.get('train_epochs_min', 1)
-    self.train_epochs_max = self.params.get('train_epochs_max', 10000)
-
-    # loss
-    self.loss_fn = tf.keras.losses.MeanSquaredError()
-
-    # optimizer
-    self.make_optimizer()
-
-  def compile(self, seqnn_model):
-    model = seqnn_model.model
-    num_targets = model.output_shape[-1]
-
-    model_metrics = [metrics.PearsonR(num_targets), metrics.R2(num_targets)]
-    
-    model.compile(loss=self.loss_fn,
-                  optimizer=self.optimizer,
-                  metrics=model_metrics)
-    self.compiled = True
-
-  def fit(self, seqnn_model):
-    if not self.compiled:
-      self.compile(seqnn_model)
-
-    early_stop = EarlyStoppingMin(monitor='val_pearsonr', mode='max', verbose=1,
-                     patience=self.patience, min_epoch=self.train_epochs_min)
-    save_best = tf.keras.callbacks.ModelCheckpoint('%s/model_best.h5'%self.out_dir,
-                                                   save_best_only=True, mode='max',
-                                                   monitor='val_pearsonr', verbose=1)
-    history = tf.keras.callbacks.CSVLogger('%s/train.out'%self.out_dir, separator="\t", append=False)
-
-
-    callbacks = [tf.keras.callbacks.ModelCheckpoint('%s/model_check.h5'%self.out_dir),
-                 early_stop, save_best, history]
-
-    seqnn_model.model.fit(
-      self.train_data[0].dataset,
-      epochs=self.train_epochs_max,
-      steps_per_epoch=self.train_epoch_batches,
-      callbacks=callbacks,
-      validation_data=self.eval_data[0].dataset,
-      validation_steps=self.eval_epoch_batches)
-
-  def make_optimizer(self):
-    # schedule (currently OFF)
-    lr_schedule = self.params.get('learning_rate', 0.01)
-
-    cyclical1 = True
-    for lrs_param in ['initial_learning_rate', 'maximal_learning_rate', 'final_learning_rate', 'train_epochs_cycle1']:
-      cyclical1 = cyclical1 & (lrs_param in self.params)
-    if cyclical1:
-      step_size = self.params['train_epochs_cycle1'] * self.train_epoch_batches
-      lr_schedule = Cyclical1LearningRate(
-        initial_learning_rate=self.params['initial_learning_rate'],
-        maximal_learning_rate=self.params['maximal_learning_rate'],
-        final_learning_rate=self.params['final_learning_rate'],
-        step_size=step_size)
-
-    clip_norm = self.params.get('clip_norm', None)
-
-    # optimizer
-    optimizer_type = self.params.get('optimizer', 'sgd').lower()
-    if optimizer_type == 'adam':
-      self.optimizer = tf.keras.optimizers.Adam(
-          learning_rate=lr_schedule,
-          beta_1=self.params.get('adam_beta1',0.9),
-          beta_2=self.params.get('adam_beta2',0.999),
-          global_clipnorm=clip_norm)
-
-    elif optimizer_type in ['sgd', 'momentum']:
-      self.optimizer = tf.keras.optimizers.SGD(
-          learning_rate=lr_schedule,
-          momentum=self.params.get('momentum', 0.99),
-          global_clipnorm=clip_norm)
-
-    else:
-      print('Cannot recognize optimization algorithm %s' % optimizer_type)
-      exit(1)
-
-
-=======
->>>>>>> a43f47e7
 class EarlyStoppingMin(tf.keras.callbacks.EarlyStopping):
   """Stop training when a monitored quantity has stopped improving.
   Arguments:
