#!/usr/bin/env python
# Copyright 2017 Calico LLC

# Licensed under the Apache License, Version 2.0 (the "License");
# you may not use this file except in compliance with the License.
# You may obtain a copy of the License at

#     https://www.apache.org/licenses/LICENSE-2.0

# Unless required by applicable law or agreed to in writing, software
# distributed under the License is distributed on an "AS IS" BASIS,
# WITHOUT WARRANTIES OR CONDITIONS OF ANY KIND, either express or implied.
# See the License for the specific language governing permissions and
# limitations under the License.
# =========================================================================
from __future__ import print_function

from optparse import OptionParser
import collections
import heapq
import math
import pdb
import os
import random
import shutil
import subprocess
import sys
import tempfile
import time

import h5py
import numpy as np
import pandas as pd

from basenji import genome
from basenji import util

try:
  import slurm
except ModuleNotFoundError:
  pass

'''
basenji_data.py

Compute model sequences from the genome, extracting DNA coverage values.
'''

################################################################################
def main():
  usage = 'usage: %prog [options] <fasta_file> <targets_file>'
  parser = OptionParser(usage)
  parser.add_option('-b', dest='blacklist_bed',
      help='Set blacklist nucleotides to a baseline value.')
  parser.add_option('--break', dest='break_t',
      default=786432, type='int',
      help='Break in half contigs above length [Default: %default]')
  # parser.add_option('-c', dest='clip',
  #     default=None, type='float',
  #     help='Clip target values to have minimum [Default: %default]')
  parser.add_option('-d', dest='sample_pct',
      default=1.0, type='float',
      help='Down-sample the segments')
  parser.add_option('-g', dest='gaps_file',
      help='Genome assembly gaps BED [Default: %default]')
  parser.add_option('-l', dest='seq_length',
      default=131072, type='int',
      help='Sequence length [Default: %default]')
  parser.add_option('--limit', dest='limit_bed',
      help='Limit to segments that overlap regions in a BED file')
  parser.add_option('--local', dest='run_local',
      default=False, action='store_true',
      help='Run jobs locally as opposed to on SLURM [Default: %default]')
  parser.add_option('-o', dest='out_dir',
      default='data_out',
      help='Output directory [Default: %default]')
  parser.add_option('-p', dest='processes',
      default=None, type='int',
      help='Number parallel processes [Default: %default]')
  parser.add_option('-r', dest='seqs_per_tfr',
      default=256, type='int',
      help='Sequences per TFRecord file [Default: %default]')
  parser.add_option('--restart', dest='restart',
      default=False, action='store_true',
      help='Skip already read HDF5 coverage values. [Default: %default]')
  parser.add_option('--seed', dest='seed',
      default=44, type='int',
      help='Random seed [Default: %default]')
  parser.add_option('--stride_train', dest='stride_train',
      default=1., type='float',
      help='Stride to advance train sequences [Default: seq_length]')
  parser.add_option('--stride_test', dest='stride_test',
      default=1., type='float',
      help='Stride to advance valid and test sequences [Default: seq_length]')
  parser.add_option('--soft', dest='soft_clip',
      default=False, action='store_true',
      help='Soft clip values, applying sqrt to the execess above the threshold [Default: %default]')
  parser.add_option('-t', dest='test_pct_or_chr',
      default=0.05, type='str',
      help='Proportion of the data for testing [Default: %default]')
  parser.add_option('-u', dest='umap_bed',
      help='Unmappable regions in BED format')
  parser.add_option('--umap_t', dest='umap_t',
      default=0.3, type='float',
      help='Remove sequences with more than this unmappable bin % [Default: %default]')
  parser.add_option('--umap_set', dest='umap_set',
      default=None, type='float',
      help='Set unmappable regions to this percentile in the sequences\' distribution of values')
  parser.add_option('-w', dest='pool_width',
      default=128, type='int',
      help='Sum pool width [Default: %default]')
  parser.add_option('-v', dest='valid_pct_or_chr',
      default=0.05, type='str',
      help='Proportion of the data for validation [Default: %default]')
  parser.add_option('--snap-stride', dest='snap_stride',
      default=None, type='int',
      help='snap stride to multiple for binned targets in bp, if not None seq_length must be a multiple of snap_stride')
  (options, args) = parser.parse_args()

  if len(args) != 2:
    parser.error('Must provide FASTA and sample coverage labels and paths.')
  else:
    fasta_file = args[0]
    targets_file = args[1]

  random.seed(options.seed)
  np.random.seed(options.seed)

  # transform proportion strides to base pairs
  if options.stride_train <= 1:
    print('stride_train %.f'%options.stride_train, end='')
    options.stride_train = options.stride_train*options.seq_length
    print(' converted to %f' % options.stride_train)
  options.stride_train = int(np.round(options.stride_train))
  if options.stride_test <= 1:
    print('stride_test %.f'%options.stride_test, end='')
    options.stride_test = options.stride_test*options.seq_length
    print(' converted to %f' % options.stride_test)
  options.stride_test = int(np.round(options.stride_test))

  if not os.path.isdir(options.out_dir):
    os.mkdir(options.out_dir)

  ################################################################
  # define genomic contigs
  ################################################################
  chrom_contigs = genome.load_chromosomes(fasta_file)

  # remove gaps
  if options.gaps_file:
    chrom_contigs = genome.split_contigs(chrom_contigs,
                                         options.gaps_file)

  # ditch the chromosomes for contigs
  contigs = []
  for chrom in chrom_contigs:
    contigs += [Contig(chrom, ctg_start, ctg_end)
                 for ctg_start, ctg_end in chrom_contigs[chrom]]

  # limit to a BED file
  if options.limit_bed is not None:
    contigs = limit_contigs(contigs, options.limit_bed)

  # filter for large enough
  contigs = [ctg for ctg in contigs if ctg.end - ctg.start >= options.seq_length]

  # break up large contigs
  if options.break_t is not None:
    contigs = break_large_contigs(contigs, options.break_t)

  # print contigs to BED file
  ctg_bed_file = '%s/contigs.bed' % options.out_dir
  write_seqs_bed(ctg_bed_file, contigs)


  ################################################################
  # divide between train/valid/test
  ################################################################
  try:
    # convert to float pct
    valid_pct = float(options.valid_pct_or_chr)
    test_pct = float(options.test_pct_or_chr)
    assert(0 <= valid_pct <= 1)
    assert(0 <= test_pct <= 1)

    # divide by pct
    contig_sets = divide_contigs_pct(contigs, test_pct, valid_pct)

  except (ValueError, AssertionError):
    # divide by chr
    valid_chr = options.valid_pct_or_chr
    test_chr = options.test_pct_or_chr
    contig_sets = divide_contigs_chr(contigs, test_chr, valid_chr)

  train_contigs, valid_contigs, test_contigs = contig_sets

  # rejoin broken contigs within set
  train_contigs = rejoin_large_contigs(train_contigs)
  valid_contigs = rejoin_large_contigs(valid_contigs)
  test_contigs = rejoin_large_contigs(test_contigs)

  ################################################################
  # define model sequences
  ################################################################
  # stride sequences across contig
<<<<<<< HEAD
  train_mseqs = contig_sequences(train_contigs, options.seq_length, options.stride_train, options.snap_stride, label='train')
  valid_mseqs = contig_sequences(valid_contigs, options.seq_length, options.stride_test, options.snap_stride, label='valid')
  test_mseqs = contig_sequences(test_contigs, options.seq_length, options.stride_test, options.snap_stride, label='test')
=======
  train_mseqs = contig_sequences(train_contigs, options.seq_length,
                                 options.stride_train, label='train')
  valid_mseqs = contig_sequences(valid_contigs, options.seq_length,
                                 options.stride_test, label='valid')
  test_mseqs = contig_sequences(test_contigs, options.seq_length,
                                options.stride_test, label='test')
>>>>>>> a46f5810

  # shuffle
  random.shuffle(train_mseqs)
  random.shuffle(valid_mseqs)
  random.shuffle(test_mseqs)

  # down-sample
  if options.sample_pct < 1.0:
    train_mseqs = random.sample(train_mseqs, int(options.sample_pct*len(train_mseqs)))
    valid_mseqs = random.sample(valid_mseqs, int(options.sample_pct*len(valid_mseqs)))
    test_mseqs = random.sample(test_mseqs, int(options.sample_pct*len(test_mseqs)))

  # merge
  mseqs = train_mseqs + valid_mseqs + test_mseqs


  ################################################################
  # mappability
  ################################################################
  if options.umap_bed is not None:
    if shutil.which('bedtools') is None:
      print('Install Bedtools to annotate unmappable sites', file=sys.stderr)
      exit(1)

    # annotate unmappable positions
    mseqs_unmap = annotate_unmap(mseqs, options.umap_bed,
                                 options.seq_length, options.pool_width)

    # filter unmappable
    mseqs_map_mask = (mseqs_unmap.mean(axis=1, dtype='float64') < options.umap_t)
    mseqs = [mseqs[i] for i in range(len(mseqs)) if mseqs_map_mask[i]]
    mseqs_unmap = mseqs_unmap[mseqs_map_mask,:]

    # write to file
    unmap_npy = '%s/mseqs_unmap.npy' % options.out_dir
    np.save(unmap_npy, mseqs_unmap)

  # write sequences to BED
  seqs_bed_file = '%s/sequences.bed' % options.out_dir
  write_seqs_bed(seqs_bed_file, mseqs, True)


  ################################################################
  # read sequence coverage values
  ################################################################
  # read target datasets
  targets_df = pd.read_table(targets_file, index_col=0)

  seqs_cov_dir = '%s/seqs_cov' % options.out_dir
  if not os.path.isdir(seqs_cov_dir):
    os.mkdir(seqs_cov_dir)

  read_jobs = []
  print(targets_df)
  print(targets_df['file'])
  for ti in range(targets_df.shape[0]):
    genome_cov_file = targets_df['file'].iloc[ti]
    seqs_cov_stem = '%s/%d' % (seqs_cov_dir, ti)
    seqs_cov_file = '%s.h5' % seqs_cov_stem

    clip_ti = None
    if 'clip' in targets_df.columns:
      clip_ti = targets_df['clip'].iloc[ti]

    scale_ti = 1
    if 'scale' in targets_df.columns:
      scale_ti = targets_df['scale'].iloc[ti]

    if options.restart and os.path.isfile(seqs_cov_file):
      print('Skipping existing %s' % seqs_cov_file, file=sys.stderr)
    else:
      cmd = 'basenji_data_read.py'
      cmd += ' -w %d' % options.pool_width
      cmd += ' -u %s' % targets_df['sum_stat'].iloc[ti]
      if clip_ti is not None:
        cmd += ' -c %f' % clip_ti
      if options.soft_clip:
        cmd += ' --soft'
      cmd += ' -s %f' % scale_ti
      if options.blacklist_bed:
        cmd += ' -b %s' % options.blacklist_bed
      cmd += ' %s' % genome_cov_file
      cmd += ' %s' % seqs_bed_file
      cmd += ' %s' % seqs_cov_file

      if options.run_local:
        cmd += ' &> %s.err' % seqs_cov_stem
        read_jobs.append(cmd)
      else:
        j = slurm.Job(cmd,
            name='read_t%d' % ti,
            out_file='%s.out' % seqs_cov_stem,
            err_file='%s.err' % seqs_cov_stem,
            queue='standard', mem=15000, time='12:0:0')
        read_jobs.append(j)

  if options.run_local:
    util.exec_par(read_jobs, options.processes, verbose=True)
  else:
    slurm.multi_run(read_jobs, options.processes, verbose=True,
                    launch_sleep=1, update_sleep=5)

  ################################################################
  # write TF Records
  ################################################################
  # copy targets file
  shutil.copy(targets_file, '%s/targets.txt' % options.out_dir)

  # initialize TF Records dir
  tfr_dir = '%s/tfrecords' % options.out_dir
  if not os.path.isdir(tfr_dir):
    os.mkdir(tfr_dir)

  write_jobs = []

  for tvt_set in ['train', 'valid', 'test']:
    tvt_set_indexes = [i for i in range(len(mseqs)) if mseqs[i].label == tvt_set]
    tvt_set_start = tvt_set_indexes[0]
    tvt_set_end = tvt_set_indexes[-1] + 1

    tfr_i = 0
    tfr_start = tvt_set_start
    tfr_end = min(tfr_start+options.seqs_per_tfr, tvt_set_end)

    while tfr_start <= tvt_set_end:
      tfr_stem = '%s/%s-%d' % (tfr_dir, tvt_set, tfr_i)

      cmd = 'basenji_data_write.py'
      cmd += ' -s %d' % tfr_start
      cmd += ' -e %d' % tfr_end
      if options.umap_bed is not None:
        cmd += ' -u %s' % unmap_npy
      if options.umap_set is not None:
        cmd += ' --umap_set %f' % options.umap_set

      cmd += ' %s' % fasta_file
      cmd += ' %s' % seqs_bed_file
      cmd += ' %s' % seqs_cov_dir
      cmd += ' %s.tfr' % tfr_stem

      if options.run_local:
        cmd += ' &> %s.err' % tfr_stem
        write_jobs.append(cmd)
      else:
        j = slurm.Job(cmd,
              name='write_%s-%d' % (tvt_set, tfr_i),
              out_file='%s.out' % tfr_stem,
              err_file='%s.err' % tfr_stem,
              queue='standard', mem=15000, time='12:0:0')
        write_jobs.append(j)

      # update
      tfr_i += 1
      tfr_start += options.seqs_per_tfr
      tfr_end = min(tfr_start+options.seqs_per_tfr, tvt_set_end)

  if options.run_local:
    util.exec_par(write_jobs, options.processes, verbose=True)
  else:
    slurm.multi_run(write_jobs, options.processes, verbose=True,
                    launch_sleep=1, update_sleep=5)


################################################################################
def annotate_unmap(mseqs, unmap_bed, seq_length, pool_width):
  """ Intersect the sequence segments with unmappable regions
         and annoate the segments as NaN to possible be ignored.

    Args:
      mseqs: list of ModelSeq's
      unmap_bed: unmappable regions BED file
      seq_length: sequence length
      pool_width: pooled bin width

    Returns:
      seqs_unmap: NxL binary NA indicators
    """

  # print sequence segments to file
  seqs_temp = tempfile.NamedTemporaryFile()
  seqs_bed_file = seqs_temp.name
  write_seqs_bed(seqs_bed_file, mseqs)

  # hash segments to indexes
  chr_start_indexes = {}
  for i in range(len(mseqs)):
    chr_start_indexes[(mseqs[i].chr, mseqs[i].start)] = i

  # initialize unmappable array
  pool_seq_length = seq_length // pool_width
  seqs_unmap = np.zeros((len(mseqs), pool_seq_length), dtype='bool')

  # intersect with unmappable regions
  p = subprocess.Popen(
      'bedtools intersect -wo -a %s -b %s' % (seqs_bed_file, unmap_bed),
      shell=True, stdout=subprocess.PIPE)
  for line in p.stdout:
    line = line.decode('utf-8')
    a = line.split()

    seq_chrom = a[0]
    seq_start = int(a[1])
    seq_end = int(a[2])
    seq_key = (seq_chrom, seq_start)

    unmap_start = int(a[4])
    unmap_end = int(a[5])

    overlap_start = max(seq_start, unmap_start)
    overlap_end = min(seq_end, unmap_end)

    pool_seq_unmap_start = math.floor((overlap_start - seq_start) / pool_width)
    pool_seq_unmap_end = math.ceil((overlap_end - seq_start) / pool_width)

    # skip minor overlaps to the first
    first_start = seq_start + pool_seq_unmap_start * pool_width
    first_end = first_start + pool_width
    first_overlap = first_end - overlap_start
    if first_overlap < 0.2 * pool_width:
      pool_seq_unmap_start += 1

    # skip minor overlaps to the last
    last_start = seq_start + (pool_seq_unmap_end - 1) * pool_width
    last_overlap = overlap_end - last_start
    if last_overlap < 0.2 * pool_width:
      pool_seq_unmap_end -= 1

    seqs_unmap[chr_start_indexes[seq_key], pool_seq_unmap_start:pool_seq_unmap_end] = True
    assert(seqs_unmap[chr_start_indexes[seq_key], pool_seq_unmap_start:pool_seq_unmap_end].sum() == pool_seq_unmap_end-pool_seq_unmap_start)

  return seqs_unmap


################################################################################
def break_large_contigs(contigs, break_t, verbose=False):
  """Break large contigs in half until all contigs are under
     the size threshold."""

  # initialize a heapq of contigs and lengths
  contig_heapq = []
  for ctg in contigs:
    ctg_len = ctg.end - ctg.start
    heapq.heappush(contig_heapq, (-ctg_len, ctg))

  ctg_len = break_t + 1
  while ctg_len > break_t:

    # pop largest contig
    ctg_nlen, ctg = heapq.heappop(contig_heapq)
    ctg_len = -ctg_nlen

    # if too large
    if ctg_len > break_t:
      if verbose:
        print('Breaking %s:%d-%d (%d nt)' % (ctg.chr,ctg.start,ctg.end,ctg_len))

      # break in two
      ctg_mid = ctg.start + ctg_len//2

      try:
        ctg_left = Contig(ctg.genome, ctg.chr, ctg.start, ctg_mid)
        ctg_right = Contig(ctg.genome, ctg.chr, ctg_mid, ctg.end)
      except AttributeError:
        ctg_left = Contig(ctg.chr, ctg.start, ctg_mid)
        ctg_right = Contig(ctg.chr, ctg_mid, ctg.end)

      # add left
      ctg_left_len = ctg_left.end - ctg_left.start
      heapq.heappush(contig_heapq, (-ctg_left_len, ctg_left))

      # add right
      ctg_right_len = ctg_right.end - ctg_right.start
      heapq.heappush(contig_heapq, (-ctg_right_len, ctg_right))

  # return to list
  contigs = [len_ctg[1] for len_ctg in contig_heapq]

  return contigs


################################################################################
def contig_sequences(contigs, seq_length, stride, snap, label=None):
  ''' Break up a list of Contig's into a list of ModelSeq's. '''
  mseqs = []
  for ctg in contigs:

    if snap==None:
      seq_start = ctg.start
      stride_bp = int(stride*seq_length)
      seq_end = seq_start + seq_length
    else:
      if np.mod(seq_length,snap_stride) !=0: 
        raise ValueError('seq_length must be a multiple of snap_stride')
      seq_start =  int( np.ceil(ctg.start/snap)*snap)
      stride_bp =  int( np.ceil((stride*seq_length)/snap)*snap)
      seq_end   =  int( ((seq_start + seq_length)//snap) *snap)

    while seq_end < ctg.end:
      # record sequence
      mseqs.append(ModelSeq(ctg.chr, seq_start, seq_end, label))
      # update
<<<<<<< HEAD
      seq_start += stride_bp
      seq_end += stride_bp
      
=======
      seq_start += stride
      seq_end += stride

>>>>>>> a46f5810
  return mseqs


################################################################################
def divide_contigs_pct(contigs, test_pct, valid_pct, pct_abstain=0.2):
  """Divide list of contigs into train/valid/test lists,
     aiming for the specified nucleotide percentages."""

  # sort contigs descending by length
  length_contigs = [(ctg.end-ctg.start,ctg) for ctg in contigs]
  length_contigs.sort(reverse=True)

  # compute total nucleotides
  total_nt = sum([lc[0] for lc in length_contigs])

  # compute aimed train/valid/test nucleotides
  test_nt_aim = test_pct * total_nt
  valid_nt_aim = valid_pct * total_nt
  train_nt_aim = total_nt - valid_nt_aim - test_nt_aim

  # initialize current train/valid/test nucleotides
  train_nt = 0
  valid_nt = 0
  test_nt = 0

  # initialize train/valid/test contig lists
  train_contigs = []
  valid_contigs = []
  test_contigs = []

  # process contigs
  for ctg_len, ctg in length_contigs:

    # compute gap between current and aim
    test_nt_gap = max(0, test_nt_aim - test_nt)
    valid_nt_gap = max(0, valid_nt_aim - valid_nt)
    train_nt_gap = max(1, train_nt_aim - train_nt)

    # skip if too large
    if ctg_len > pct_abstain*test_nt_gap:
      test_nt_gap = 0
    if ctg_len > pct_abstain*valid_nt_gap:
      valid_nt_gap = 0

    # compute remaining %
    gap_sum = train_nt_gap + valid_nt_gap + test_nt_gap
    test_pct_gap = test_nt_gap / gap_sum
    valid_pct_gap = valid_nt_gap / gap_sum
    train_pct_gap = train_nt_gap / gap_sum

    # sample train/valid/test
    ri = np.random.choice(range(3), 1, p=[train_pct_gap, valid_pct_gap, test_pct_gap])[0]
    if ri == 0:
      train_contigs.append(ctg)
      train_nt += ctg_len
    elif ri == 1:
      valid_contigs.append(ctg)
      valid_nt += ctg_len
    elif ri == 2:
      test_contigs.append(ctg)
      test_nt += ctg_len
    else:
      print('TVT random number beyond 0,1,2', file=sys.stderr)
      exit(1)

  print('Contigs divided into')
  print(' Train: %5d contigs, %10d nt (%.4f)' % \
      (len(train_contigs), train_nt, train_nt/total_nt))
  print(' Valid: %5d contigs, %10d nt (%.4f)' % \
      (len(valid_contigs), valid_nt, valid_nt/total_nt))
  print(' Test:  %5d contigs, %10d nt (%.4f)' % \
      (len(test_contigs), test_nt, test_nt/total_nt))

  return train_contigs, valid_contigs, test_contigs


################################################################################
def divide_contigs_chr(contigs, test_chr, valid_chr):
  """Divide list of contigs into train/valid/test lists
     by chromosome."""

  # initialize current train/valid/test nucleotides
  train_nt = 0
  valid_nt = 0
  test_nt = 0

  # initialize train/valid/test contig lists
  train_contigs = []
  valid_contigs = []
  test_contigs = []

  # process contigs
  for ctg in contigs:
    ctg_len = ctg.end - ctg.start

    if ctg.chr == test_chr:
      test_contigs.append(ctg)
      test_nt += ctg_len
    elif ctg.chr == valid_chr:
      valid_contigs.append(ctg)
      valid_nt += ctg_len
    else:
      train_contigs.append(ctg)
      train_nt += ctg_len

  total_nt = train_nt + valid_nt + test_nt

  print('Contigs divided into')
  print(' Train: %5d contigs, %10d nt (%.4f)' % \
      (len(train_contigs), train_nt, train_nt/total_nt))
  print(' Valid: %5d contigs, %10d nt (%.4f)' % \
      (len(valid_contigs), valid_nt, valid_nt/total_nt))
  print(' Test:  %5d contigs, %10d nt (%.4f)' % \
      (len(test_contigs), test_nt, test_nt/total_nt))

  return train_contigs, valid_contigs, test_contigs


################################################################################
def limit_contigs(contigs, filter_bed):
  """ Limit to contigs overlapping the given BED.

    Args
     contigs: list of Contigs
     filter_bed: BED file to filter by

    Returns:
     fcontigs: list of Contigs
    """

  # print ctgments to BED
  ctg_fd, ctg_bed_file = tempfile.mkstemp()
  ctg_bed_out = open(ctg_bed_file, 'w')
  for ctg in contigs:
    print('%s\t%d\t%d' % (ctg.chrom, ctg.start, ctg.end), file=ctg_bed_out)
  ctg_bed_out.close()

  # intersect w/ filter_bed
  fcontigs = []
  p = subprocess.Popen(
      'bedtools intersect -u -a %s -b %s' % (ctg_bed_file, filter_bed),
      shell=True,
      stdout=subprocess.PIPE)
  for line in p.stdout:
    a = line.decode('utf-8').split()
    chrom = a[0]
    ctg_start = int(a[1])
    ctg_end = int(a[2])
    fcontigs.append(Contig(chrom, ctg_start, ctg_end))

  p.communicate()

  os.close(ctg_fd)
  os.remove(ctg_bed_file)

  return fcontigs


################################################################################
def rejoin_large_contigs(contigs):
  """ Rejoin large contigs that were broken up before alignment comparison."""

  # split list by chromosome
  chr_contigs = {}
  for ctg in contigs:
    chr_contigs.setdefault(ctg.chr,[]).append(ctg)

  contigs = []
  for chrm in chr_contigs:
    # sort within chromosome
    chr_contigs[chrm].sort(key=lambda x: x.start)

    ctg_ongoing = chr_contigs[chrm][0]
    for i in range(1, len(chr_contigs[chrm])):
      ctg_this = chr_contigs[chrm][i]
      if ctg_ongoing.end == ctg_this.start:
        # join
        # ctg_ongoing.end = ctg_this.end
        ctg_ongoing = ctg_ongoing._replace(end=ctg_this.end)
      else:
        # conclude ongoing
        contigs.append(ctg_ongoing)

        # move to next
        ctg_ongoing = ctg_this

    # conclude final
    contigs.append(ctg_ongoing)

  return contigs


################################################################################
def write_seqs_bed(bed_file, seqs, labels=False):
  '''Write sequences to BED file.'''
  bed_out = open(bed_file, 'w')
  for i in range(len(seqs)):
    line = '%s\t%d\t%d' % (seqs[i].chr, seqs[i].start, seqs[i].end)
    if labels:
      line += '\t%s' % seqs[i].label
    print(line, file=bed_out)
  bed_out.close()

################################################################################
Contig = collections.namedtuple('Contig', ['chr', 'start', 'end'])
ModelSeq = collections.namedtuple('ModelSeq', ['chr', 'start', 'end', 'label'])


################################################################################
if __name__ == '__main__':
  main()<|MERGE_RESOLUTION|>--- conflicted
+++ resolved
@@ -203,18 +203,12 @@
   # define model sequences
   ################################################################
   # stride sequences across contig
-<<<<<<< HEAD
   train_mseqs = contig_sequences(train_contigs, options.seq_length, options.stride_train, options.snap_stride, label='train')
   valid_mseqs = contig_sequences(valid_contigs, options.seq_length, options.stride_test, options.snap_stride, label='valid')
   test_mseqs = contig_sequences(test_contigs, options.seq_length, options.stride_test, options.snap_stride, label='test')
-=======
-  train_mseqs = contig_sequences(train_contigs, options.seq_length,
-                                 options.stride_train, label='train')
-  valid_mseqs = contig_sequences(valid_contigs, options.seq_length,
                                  options.stride_test, label='valid')
   test_mseqs = contig_sequences(test_contigs, options.seq_length,
                                 options.stride_test, label='test')
->>>>>>> a46f5810
 
   # shuffle
   random.shuffle(train_mseqs)
@@ -268,8 +262,7 @@
     os.mkdir(seqs_cov_dir)
 
   read_jobs = []
-  print(targets_df)
-  print(targets_df['file'])
+
   for ti in range(targets_df.shape[0]):
     genome_cov_file = targets_df['file'].iloc[ti]
     seqs_cov_stem = '%s/%d' % (seqs_cov_dir, ti)
@@ -500,31 +493,23 @@
   ''' Break up a list of Contig's into a list of ModelSeq's. '''
   mseqs = []
   for ctg in contigs:
-
     if snap==None:
       seq_start = ctg.start
-      stride_bp = int(stride*seq_length)
       seq_end = seq_start + seq_length
     else:
-      if np.mod(seq_length,snap_stride) !=0: 
-        raise ValueError('seq_length must be a multiple of snap_stride')
+      if np.mod(seq_length,snap) !=0: 
+        raise ValueError('seq_length must be a multiple of snap')
       seq_start =  int( np.ceil(ctg.start/snap)*snap)
-      stride_bp =  int( np.ceil((stride*seq_length)/snap)*snap)
       seq_end   =  int( ((seq_start + seq_length)//snap) *snap)
-
+      stride = int( np.ceil(stride/snap)*snap)
     while seq_end < ctg.end:
       # record sequence
       mseqs.append(ModelSeq(ctg.chr, seq_start, seq_end, label))
+
       # update
-<<<<<<< HEAD
-      seq_start += stride_bp
-      seq_end += stride_bp
-      
-=======
       seq_start += stride
       seq_end += stride
-
->>>>>>> a46f5810
+      
   return mseqs
 
 
