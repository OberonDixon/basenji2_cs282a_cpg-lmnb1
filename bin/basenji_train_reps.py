--- conflicted
+++ resolved
@@ -95,10 +95,7 @@
     cmd += ' conda activate tf1.15-gpu;'
     cmd += ' echo $HOSTNAME;'
 
-<<<<<<< HEAD
     # TEMP path!
-=======
->>>>>>> 6bb78c14
     cmd += ' /home/drk/code/basenji2/bin/basenji_train.py' 
     cmd += ' %s' % options_string(options, train_options, rep_dir)
     cmd += ' %s %s' % (params_file, data_dir)
